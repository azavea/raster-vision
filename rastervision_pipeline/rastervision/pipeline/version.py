--- conflicted
+++ resolved
@@ -1,7 +1,2 @@
-<<<<<<< HEAD
 """Library version"""
-__version__ = '0.21.3-dev'
-=======
-"""Library verison"""
-__version__ = '0.21.4-dev'
->>>>>>> a130639f
+__version__ = '0.21.4-dev'