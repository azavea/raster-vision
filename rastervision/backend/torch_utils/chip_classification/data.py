import logging
from os.path import join

<<<<<<< HEAD
from torch import full
from torchvision.transforms import Compose, ToTensor
from torch.utils.data import DataLoader
from torch.utils.data.sampler import WeightedRandomSampler
=======
import numpy as np
import torch
from torch.utils.data import DataLoader, Dataset
from albumentations.core.composition import Compose
from albumentations.augmentations.transforms import (
    Blur, RandomRotate90, HorizontalFlip, VerticalFlip, GaussianBlur,
    GaussNoise, RGBShift, ToGray)
>>>>>>> 39d21f30

from rastervision.backend.torch_utils.data import DataBunch
from rastervision.backend.torch_utils.chip_classification.folder import ImageFolder

log = logging.getLogger(__name__)

<<<<<<< HEAD
def calculate_oversampling_weights(imageFolder, rare_classes, desired_prob):
    '''
    Calculates weights tensor for oversampling

    args:
        imageFolder: instance of
            rastervision.backend.torch_utils.chip_classification.folder.ImageFolder
        rare classes: (list) of ints of the classes that should be oversamples
        desired prob: (float) a single probability that the rare classes should
            have.
    returns:
        (tensor) with weights per index, e.g [0.5,0.1,0.9]
    '''

    chip_inds = []
    for rare_class_id in rare_classes:
        for idx, (sample, class_idx) in enumerate(imageFolder):
            if class_idx == rare_class_id:
                chip_inds.append(idx)

    rare_weight = desired_prob / len(chip_inds)
    common_weight = (1.0 - desired_prob) / (len(imageFolder) - len(chip_inds))

    weights = full((len(imageFolder), ), common_weight)
    weights[chip_inds] = rare_weight

    return weights


def build_databunch(data_dir, img_sz, batch_sz, class_names, rare_classes,
                    desired_prob):
=======

class AlbumentationDataset(Dataset):
    """An adapter to use arbitrary datasets with albumentations transforms."""

    def __init__(self, orig_dataset, transform=None):
        """Constructor.

        Args:
            orig_dataset: (Dataset) which is assumed to return PIL Image objects
                and not perform any transforms of its own
            transform: (albumentations.core.transforms_interface.ImageOnlyTransform)
        """
        self.orig_dataset = orig_dataset
        self.transform = transform

    def __getitem__(self, ind):
        x, y = self.orig_dataset[ind]
        x = np.array(x)
        if self.transform:
            x = self.transform(image=x)['image']
        x = torch.tensor(x).permute(2, 0, 1).float() / 255.0
        return x, y

    def __len__(self):
        return len(self.orig_dataset)


def build_databunch(data_dir, img_sz, batch_sz, class_names, augmentors):
>>>>>>> 39d21f30
    num_workers = 4

    train_dir = join(data_dir, 'train')
    valid_dir = join(data_dir, 'valid')

    augmentors_dict = {
        'Blur': Blur(),
        'RandomRotate90': RandomRotate90(),
        'HorizontalFlip': HorizontalFlip(),
        'VerticalFlip': VerticalFlip(),
        'GaussianBlur': GaussianBlur(),
        'GaussNoise': GaussNoise(),
        'RGBShift': RGBShift(),
        'ToGray': ToGray()
    }

    aug_transforms = []
    for augmentor in augmentors:
        try:
            aug_transforms.append(augmentors_dict[augmentor])
        except KeyError as e:
            log.warning('{0} is an unknown augmentor. Continuing without {0}. \
                Known augmentors are: {1}'
                        .format(e, list(augmentors_dict.keys())))
    aug_transforms = Compose(aug_transforms)

    train_ds = AlbumentationDataset(
        ImageFolder(train_dir, classes=class_names), transform=aug_transforms)
    valid_ds = AlbumentationDataset(
        ImageFolder(valid_dir, classes=class_names))

    if rare_classes != []:
        train_sample_weights = calculate_oversampling_weights(
            train_ds, rare_classes, desired_prob)

        def get_class_with_max_count(imageFolder):
            count_per_class = {}
            for class_idx in imageFolder.class_to_idx.values():
                count_per_class[class_idx] = 0
            for (sample_path, class_index) in imageFolder.samples:
                count_per_class[class_index] += 1
            largest_class_idx = max(count_per_class, key=count_per_class.get)
            return count_per_class[largest_class_idx]

        num_train_samples = len(
            train_ds.classes) * get_class_with_max_count(train_ds)

        train_sampler = WeightedRandomSampler(
            weights=train_sample_weights,
            num_samples=num_train_samples,
            replacement=True)
        shuffle = False

    else:
        train_sampler = None
        shuffle = True

    train_dl = DataLoader(
        train_ds,
        shuffle=shuffle,
        batch_size=batch_sz,
        num_workers=num_workers,
        drop_last=True,
        pin_memory=True,
        sampler=train_sampler)
    valid_dl = DataLoader(
        valid_ds,
        batch_size=batch_sz,
        num_workers=num_workers,
        pin_memory=True)

    return DataBunch(train_ds, train_dl, valid_ds, valid_dl, class_names)<|MERGE_RESOLUTION|>--- conflicted
+++ resolved
@@ -1,27 +1,23 @@
 import logging
 from os.path import join
 
-<<<<<<< HEAD
-from torch import full
-from torchvision.transforms import Compose, ToTensor
-from torch.utils.data import DataLoader
-from torch.utils.data.sampler import WeightedRandomSampler
-=======
 import numpy as np
 import torch
+
+from torchvision.transforms import Compose, ToTensor
 from torch.utils.data import DataLoader, Dataset
+from torch.utils.data.sampler import WeightedRandomSampler
 from albumentations.core.composition import Compose
 from albumentations.augmentations.transforms import (
     Blur, RandomRotate90, HorizontalFlip, VerticalFlip, GaussianBlur,
     GaussNoise, RGBShift, ToGray)
->>>>>>> 39d21f30
 
 from rastervision.backend.torch_utils.data import DataBunch
 from rastervision.backend.torch_utils.chip_classification.folder import ImageFolder
 
 log = logging.getLogger(__name__)
 
-<<<<<<< HEAD
+
 def calculate_oversampling_weights(imageFolder, rare_classes, desired_prob):
     '''
     Calculates weights tensor for oversampling
@@ -45,16 +41,13 @@
     rare_weight = desired_prob / len(chip_inds)
     common_weight = (1.0 - desired_prob) / (len(imageFolder) - len(chip_inds))
 
-    weights = full((len(imageFolder), ), common_weight)
+    weights = 
+    ((len(imageFolder), ), common_weight)
     weights[chip_inds] = rare_weight
 
     return weights
 
-
-def build_databunch(data_dir, img_sz, batch_sz, class_names, rare_classes,
-                    desired_prob):
-=======
-
+  
 class AlbumentationDataset(Dataset):
     """An adapter to use arbitrary datasets with albumentations transforms."""
 
@@ -81,8 +74,8 @@
         return len(self.orig_dataset)
 
 
-def build_databunch(data_dir, img_sz, batch_sz, class_names, augmentors):
->>>>>>> 39d21f30
+def build_databunch(data_dir, img_sz, batch_sz, class_names, rare_classes,
+                    desired_prob, augmentors):
     num_workers = 4
 
     train_dir = join(data_dir, 'train')
