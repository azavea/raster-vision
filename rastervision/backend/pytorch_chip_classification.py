--- conflicted
+++ resolved
@@ -358,15 +358,11 @@
 
             num_classes = len(self.task_config.class_map)
             model = get_model(
-<<<<<<< HEAD
                 self.train_opts.model_arch, num_classes, pretrained=False)
-=======
-                self.train_opts.model_arch, num_classes, pretrained=True)
             
             if torch.cuda.device_count() > 1:
                 model = nn.DataParallel(model)
 
->>>>>>> 8440f499
             model = model.to(self.device)
             model.load_state_dict(
                 torch.load(model_path, map_location=self.device))
