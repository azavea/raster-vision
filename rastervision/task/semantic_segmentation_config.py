--- conflicted
+++ resolved
@@ -92,35 +92,19 @@
         negative_survival_probability = conf.chip_options \
                                             .negative_survival_probability
 
-<<<<<<< HEAD
         return self.with_classes(list(conf.class_items)) \
             .with_predict_batch_size(msg.predict_batch_size) \
             .with_predict_package_uri(msg.predict_package_uri) \
             .with_debug(msg.debug) \
             .with_chip_size(conf.chip_size) \
             .with_chip_options(
-            window_method=conf.chip_options.window_method,
-            target_classes=conf.chip_options.target_classes,
-            debug_chip_probability=conf.chip_options.debug_chip_probability,
-            negative_survival_probability=negative_survival_probability,
-            chips_per_scene=conf.chip_options.chips_per_scene,
-            target_count_threshold=conf.chip_options.target_count_threshold,
-            stride=conf.chip_options.stride)
-=======
-        return b.with_classes(list(conf.class_items)) \
-                .with_predict_batch_size(msg.predict_batch_size) \
-                .with_predict_package_uri(msg.predict_package_uri) \
-                .with_debug(msg.debug) \
-                .with_chip_size(conf.chip_size) \
-                .with_chip_options(
-                    window_method=conf.chip_options.window_method,
-                    target_classes=list(conf.chip_options.target_classes),
-                    debug_chip_probability=conf.chip_options.debug_chip_probability,
-                    negative_survival_probability=negative_survival_probability,
-                    chips_per_scene=conf.chip_options.chips_per_scene,
-                    target_count_threshold=conf.chip_options.target_count_threshold,
-                    stride=conf.chip_options.stride)
->>>>>>> 79ad297f
+              window_method=conf.chip_options.window_method,
+              target_classes=conf.chip_options.target_classes,
+              debug_chip_probability=conf.chip_options.debug_chip_probability,
+              negative_survival_probability=negative_survival_probability,
+              chips_per_scene=conf.chip_options.chips_per_scene,
+              target_count_threshold=conf.chip_options.target_count_threshold,
+              stride=conf.chip_options.stride)
 
     def with_classes(
             self, classes: Union[ClassMap, List[str], List[ClassItemMsg], List[
