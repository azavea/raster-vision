--- conflicted
+++ resolved
@@ -13,14 +13,11 @@
 
 from integration_tests.chip_classification_tests.experiment \
     import ChipClassificationIntegrationTest
-<<<<<<< HEAD
 from integration_tests.object_detection_tests.experiment \
     import ObjectDetectionIntegrationTest
 from integration_tests.semantic_segmentation_tests.experiment \
     import SemanticSegmentationIntegrationTest
-=======
 from rastervision.rv_config import RVConfig
->>>>>>> b97cd253
 
 all_tests = [
     rv.CHIP_CLASSIFICATION,
@@ -231,12 +228,7 @@
 
     tests = list(map(lambda x: x.upper(), tests))
 
-<<<<<<< HEAD
-    with TemporaryDirectory() as temp_dir:
-        temp_dir = 'tmp'
-=======
     with RVConfig.get_tmp_dir() as temp_dir:
->>>>>>> b97cd253
         errors = []
         for test in tests:
             if test not in all_tests:
