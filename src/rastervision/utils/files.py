import io
import os
<<<<<<< HEAD
import rasterio
import subprocess
import shutil
=======
from pathlib import Path
import rasterio
import shutil
import subprocess
import tempfile
>>>>>>> 5799b68b
from threading import Timer
from urllib.parse import urlparse

import boto3
import botocore
from google.protobuf import json_format

s3 = boto3.client('s3')

class NotFoundException(Exception):
    pass


def make_dir(path, check_empty=False, force_empty=False, use_dirname=False):
    directory = path
    if use_dirname:
        directory = os.path.dirname(path)

    if force_empty and os.path.isdir(directory):
        shutil.rmtree(directory)

    os.makedirs(directory, exist_ok=True)

    is_empty = len(os.listdir(directory)) == 0
    if check_empty and not is_empty:
        raise ValueError(
            '{} needs to be an empty directory!'.format(directory))


def get_local_path(uri, temp_dir):
    """Convert a URI into a corresponding local path."""
    if uri is None:
        return None

    parsed_uri = urlparse(uri)
    if parsed_uri.scheme == '':
        path = uri
    elif parsed_uri.scheme == 's3':
        path = os.path.join(
            temp_dir, 's3', parsed_uri.netloc, parsed_uri.path[1:])

    return path


def sync_dir(src_dir, dest_uri, delete=False):
    command = ['aws', 's3', 'sync', src_dir, dest_uri]
    if delete:
        command.append('--delete')
    subprocess.run(command)


def _is_raster(uri, s3_test=False):
    if s3_test:
        uri = uri.replace('s3://', '/vsis3/')
    try:
        rasterio.open(uri)
    except:
        return False
    return uri


def download_if_needed(uri, download_dir, must_exist=True):
    """Download a file into a directory if it's remote."""
    if uri is None:
        return None

    path = get_local_path(uri, download_dir)
    make_dir(path, use_dirname=True)

    parsed_uri = urlparse(uri)
    if parsed_uri.scheme == 's3':

        # is it a raster?
        vsis3_path = _is_raster(uri, s3_test=True)
        if vsis3_path:
            return vsis3_path

        try:
            print('Downloading {} to {}'.format(uri, path))
            s3.download_file(parsed_uri.netloc, parsed_uri.path[1:], path)
        except botocore.exceptions.ClientError:
            if must_exist:
                raise NotFoundException('Could not find {}'.format(uri))
    else:
        not_found = not os.path.isfile(path)
        if not_found and must_exist:
            raise NotFoundException('Could not find {}'.format(uri))

    return path


def file_to_str(file_uri):
    parsed_uri = urlparse(file_uri)
    if parsed_uri.scheme == 's3':
        with io.BytesIO() as file_buffer:
            s3.download_fileobj(
                parsed_uri.netloc, parsed_uri.path[1:], file_buffer)
            return file_buffer.getvalue().decode('utf-8')
    else:
        with open(file_uri, 'r') as file_buffer:
            return file_buffer.read()


def str_to_file(content_str, file_uri):
    parsed_uri = urlparse(file_uri)
    if parsed_uri.scheme == 's3':
        bucket = parsed_uri.netloc
        key = parsed_uri.path[1:]
        with io.BytesIO(bytes(content_str, encoding='utf-8')) as str_buffer:
            s3.upload_fileobj(str_buffer, bucket, key)
    else:
        make_dir(file_uri, use_dirname=True)
        with open(file_uri, 'w') as content_file:
            content_file.write(content_str)


def load_json_config(uri, message):
    return json_format.Parse(file_to_str(uri), message)


def save_json_config(message, uri):
    json_str = json_format.MessageToJson(message)
    str_to_file(json_str, uri)


def upload_if_needed(src_path, dst_uri):
    """Upload file or dir if the destination is remote."""
    if dst_uri is None:
        return

    if not (os.path.isfile(src_path) or os.path.isdir(src_path)):
        raise Exception('{} does not exist.'.format(src_path))

    parsed_uri = urlparse(dst_uri)
    if parsed_uri.scheme == 's3':
        # Strip the leading slash off of the path since S3 does not expect it.
        print('Uploading {} to {}'.format(src_path, dst_uri))
        if os.path.isfile(src_path):
            s3.upload_file(
                src_path, parsed_uri.netloc, parsed_uri.path[1:])
        else:
            sync_dir(src_path, dst_uri, delete=True)


def start_sync(output_dir, output_uri, sync_interval=600):
    """Start periodically syncing a directory."""
    def _sync_dir(delete=True):
        sync_dir(output_dir, output_uri, delete=delete)
        thread = Timer(sync_interval, _sync_dir)
        thread.daemon = True
        thread.start()

    if urlparse(output_uri).scheme == 's3':
        # On first sync, we don't want to delete files on S3 to match
        # th contents of output_dir since there's nothing there yet.
        _sync_dir(delete=False)

# Ensure that RV temp directory exists. We need to use a custom location for
# the temporary directory so it will be mirrored on the host file system which
# is needed for running in a Docker container with limited space on EC2.
RV_TEMP_DIR = '/opt/data/tmp/'

# find explicitly set tempdir
explicit_temp_dir = next(iter([
    os.environ.get(k) for k in ['TMPDIR', 'TEMP', 'TMP'] if k in os.environ] +
    [tempfile.tempdir]))

try:
    # try to create directory
    if not os.path.exists(explicit_temp_dir):
        os.makedirs(explicit_temp_dir, exist_ok=True)
    # can we interact with directory?
    explicit_temp_dir_valid = (os.path.isdir(explicit_temp_dir) and
        Path.touch(Path(os.path.join(explicit_temp_dir, '.can_touch'))))
except:
    print('Root temporary directory cannot be used: {}. Using root: {}'.format(
        explicit_temp_dir, RV_TEMP_DIR))
    tempfile.tempdir = RV_TEMP_DIR # no guarantee this will work
    make_dir(RV_TEMP_DIR)
finally:
    # now, ensure uniqueness for this process
    # the host may be running more than one rastervision process
    RV_TEMP_DIR = tempfile.mkdtemp()
    tempfile.tempdir = RV_TEMP_DIR
    print('Temporary directory is: {}'.format(
        tempfile.tempdir))<|MERGE_RESOLUTION|>--- conflicted
+++ resolved
@@ -1,16 +1,10 @@
 import io
 import os
-<<<<<<< HEAD
-import rasterio
-import subprocess
-import shutil
-=======
 from pathlib import Path
 import rasterio
 import shutil
 import subprocess
 import tempfile
->>>>>>> 5799b68b
 from threading import Timer
 from urllib.parse import urlparse
 
